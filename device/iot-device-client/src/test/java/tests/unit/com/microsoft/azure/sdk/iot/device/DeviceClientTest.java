--- conflicted
+++ resolved
@@ -176,10 +176,8 @@
                 times = 1;
                 Deencapsulation.newInstance(DeviceClientConfig.class, iotHubConnectionString, DeviceClientConfig.AuthType.SAS_TOKEN);
                 times = 1;
-<<<<<<< HEAD
                 new DeviceClientDiagnostic();
                 times = 1;
-=======
 
                 // Tests_SRS_DEVICECLIENT_12_012: [The constructor shall set the connection type to SINGLE_CLIENT.]
                 IoTHubConnectionType ioTHubConnectionType = Deencapsulation.getField(client, "ioTHubConnectionType");
@@ -188,7 +186,6 @@
                 // Tests_SRS_DEVICECLIENT_12_015: [The constructor shall set the transportClient to null.]
                 TransportClient transportClient = Deencapsulation.getField(client, "transportClient");
                 assertNull(transportClient);
->>>>>>> b750670c
             }
         };
     }
@@ -671,7 +668,6 @@
         client.closeNow();
     }
 
-<<<<<<< HEAD
     /* Tests_SRS_DEVICECLIENT_26_001: [The sendEventAsync shall add diagnostic property.] */
     @Test
     public void sendEventShallAddDiagnosticInfo(
@@ -702,9 +698,7 @@
     }
 
     /* Tests_SRS_DEVICECLIENT_21_011: [If starting to send via deviceIO is not successful, the sendEventAsync shall bypass the threw exception.] */
-=======
     // Tests_SRS_DEVICECLIENT_12_021: [If the client has been initialized to use TransportClient and the TransportClient is not opened yet the function shall do nothing.]
->>>>>>> b750670c
     @Test
     public void closeNowUseTransportClientAndCalledBeforeTransportClientOpenedDoNothing() throws URISyntaxException, IOException
     {
@@ -2573,11 +2567,11 @@
         client.setOption("SetMinimumPollingInterval", "thisIsNotALong");
     }
 
-<<<<<<< HEAD
     /* Tests_SRS_DEVICECLIENT_26_002: [setDiagSamplingPercentage will be called when option SetDiagnosticSamplingPercentage is set.] */
     @Test
     public void setOptionDiagnosticSamplingPercentageSucceeds(@Mocked final DeviceClientDiagnostic mockDeviceDiagnostic)
-            throws URISyntaxException {
+            throws URISyntaxException
+    {
         // arrange
         final String connString = "HostName=iothub.device.com;CredentialType=SharedAccessKey;DeviceId=testdevice;"
                 + "SharedAccessKey=adjkl234j52=";
@@ -2645,8 +2639,6 @@
         // act
         client.setOption("SetDiagnosticSamplingPercentage", 101);
     }
-=======
->>>>>>> b750670c
 
     //Tests_SRS_DEVICECLIENT_34_055: [If the provided connection string contains an expired SAS token, a SecurityException shall be thrown.]
     @Test (expected = SecurityException.class)
