--- conflicted
+++ resolved
@@ -6,7 +6,6 @@
 import com.microsoft.azure.sdk.iot.device.Message;
 import com.microsoft.azure.sdk.iot.device.MessageProperty;
 import com.microsoft.azure.sdk.iot.device.MessageType;
-import mockit.Deencapsulation;
 import mockit.Mocked;
 import mockit.NonStrictExpectations;
 import org.junit.Test;
@@ -16,13 +15,8 @@
 
 import static org.hamcrest.CoreMatchers.is;
 import static org.hamcrest.CoreMatchers.not;
-<<<<<<< HEAD
-import static org.junit.Assert.assertFalse;
-import static org.junit.Assert.assertThat;
-import static org.junit.Assert.assertTrue;
-=======
 import static org.junit.Assert.*;
->>>>>>> aa3719c8
+
 
 /**
  * Unit test for Message class.
@@ -271,8 +265,6 @@
         assertThat(expectedResult, is(actualResult));
     }
 
-
-<<<<<<< HEAD
     // Tests_SRS_MESSAGE_34_037: [The function shall set the message's expiry time to be the number of milliseconds since the epoch provided in absoluteTimeout.]
     @Test
     public void setAbsoluteTimeSetsExpiryTime()
@@ -294,7 +286,8 @@
     {
         Message msg = new Message("body");
         msg.setAbsoluteExpiryTime(-1L);
-=======
+    }
+
     // Tests_SRS_MESSAGE_34_047: [The function shall set the message's expiry time.]
     // Tests_SRS_MESSAGE_34_048: [The function shall set the message's message type.]
     // Tests_SRS_MESSAGE_34_046: [The function shall set the message's correlation ID to the provided value.]
@@ -326,6 +319,5 @@
         assertNull(msg.getTo());
         assertNull(msg.getUserId());
         assertNull(msg.getDeliveryAcknowledgement());
->>>>>>> aa3719c8
     }
 }