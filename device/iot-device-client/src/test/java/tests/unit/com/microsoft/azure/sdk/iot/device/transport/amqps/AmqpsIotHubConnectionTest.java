--- conflicted
+++ resolved
@@ -1853,22 +1853,8 @@
         new Verifications()
         {
             {
-<<<<<<< HEAD
                 Deencapsulation.invoke(mockAmqpsSessionManager, "convertToProton", mockIoTMessage);
                 times = 1;
-=======
-                mockConfig.getAuthenticationType();
-                result = DeviceClientConfig.AuthType.X509_CERTIFICATE;
-                new ReactorOptions();
-                result = mockedReactorOptions;
-
-                Proton.reactor((ReactorOptions) any, (Handler) any);
-                result = mockedReactor;
-
-                mockIotHubReactor.run();
-
-                mockExecutorService.submit((Runnable) any);
->>>>>>> ff3fe147
             }
         };
     }
@@ -1882,29 +1868,15 @@
         final AmqpsIotHubConnection connection = new AmqpsIotHubConnection(mockConfig);
         Deencapsulation.setField(connection, "amqpsSessionManager", mockAmqpsSessionManager);
 
-<<<<<<< HEAD
         // act
         Deencapsulation.invoke(connection, "convertFromProton", mockAmqpsMessage, mockConfig);
-=======
-        //wiping the reactor causes it to be created again on open()
-        Deencapsulation.setField(connection, "reactor", null);
-
-        connection.open();
->>>>>>> ff3fe147
 
         // assert
         new Verifications()
         {
             {
-<<<<<<< HEAD
                 Deencapsulation.invoke(mockAmqpsSessionManager, "convertFromProton", mockAmqpsMessage, mockConfig);
                 times = 1;
-=======
-                mockedReactorOptions.setEnableSaslByDefault(false);
-                times = 2;
-                Proton.reactor((ReactorOptions) any, (Handler) any);
-                times = 2;
->>>>>>> ff3fe147
             }
         };
     }
